--- conflicted
+++ resolved
@@ -38,7 +38,6 @@
   [1]: https://github.com/ClickHouse/ClickHouse/pull/45715
   [2]: https://github.com/ClickHouse/ClickHouse/pull/46480
 
-<<<<<<< HEAD
 ### What are the shortcuts supported?
 
 | Category        | Shortcut       | Description                                   |
@@ -85,7 +84,6 @@
 |                 | **)**         | Decrease number of queries to render to 20    |
 | Extended Navigation | **Home**  | reset selection/follow item in table          |
 
-=======
 ### What is format of the URL accepted by `chdig`?
 
 Example for secure connection with all default connection settings & user name
@@ -106,7 +104,6 @@
 ```
 
 Or via the configuration file (see above)
->>>>>>> 4694fc04
 
 ### Why I see IO wait reported as zero?
 
